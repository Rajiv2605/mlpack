/**
 * @file neighbor_search_impl.hpp
 * @author Ryan Curtin
 *
 * Implementation of Neighbor-Search class to perform all-nearest-neighbors on
 * two specified data sets.
 */
#ifndef __MLPACK_METHODS_NEIGHBOR_SEARCH_NEIGHBOR_SEARCH_IMPL_HPP
#define __MLPACK_METHODS_NEIGHBOR_SEARCH_NEIGHBOR_SEARCH_IMPL_HPP

#include <mlpack/core.hpp>

#include "neighbor_search_rules.hpp"

namespace mlpack {
namespace neighbor {

//! Call the tree constructor that does mapping.
template<typename TreeType>
TreeType* BuildTree(
    const typename TreeType::Mat& dataset,
    std::vector<size_t>& oldFromNew,
    typename boost::enable_if_c<
        tree::TreeTraits<TreeType>::RearrangesDataset == true, TreeType*
    >::type = 0)
{
  return new TreeType(dataset, oldFromNew);
}

//! Call the tree constructor that does not do mapping.
template<typename TreeType>
TreeType* BuildTree(
    const typename TreeType::Mat& dataset,
    const std::vector<size_t>& /* oldFromNew */,
    const typename boost::enable_if_c<
        tree::TreeTraits<TreeType>::RearrangesDataset == false, TreeType*
    >::type = 0)
{
  return new TreeType(dataset);
}

// Construct the object.
template<typename SortPolicy,
         typename MetricType,
         typename TreeType,
         template<typename> class TraversalType>
NeighborSearch<SortPolicy, MetricType, TreeType, TraversalType>::
NeighborSearch(const typename TreeType::Mat& referenceSetIn,
               const bool naive,
               const bool singleMode,
               const MetricType metric) :
    referenceTree(naive ? NULL :
        BuildTree<TreeType>(referenceSetIn, oldFromNewReferences)),
    referenceSet(naive ? referenceSetIn : referenceTree->Dataset()),
    treeOwner(!naive), // False if a tree was passed.  If naive, then no trees.
    naive(naive),
    singleMode(!naive && singleMode), // No single mode if naive.
    metric(metric),
    baseCases(0),
    scores(0)
{
  // Nothing to do.
}

// Construct the object.
<<<<<<< HEAD
template<typename SortPolicy,
         typename MetricType,
         typename TreeType,
         template<typename> class TraversalType>
NeighborSearch<SortPolicy, MetricType, TreeType, TraversalType>::
NeighborSearch(TreeType* referenceTree,
               const bool singleMode,
               const MetricType metric) :
    referenceSet(referenceTree->Dataset()),
=======
template<typename SortPolicy, typename MetricType, typename TreeType>
NeighborSearch<SortPolicy, MetricType, TreeType>::NeighborSearch(
    TreeType* referenceTree,
    const bool singleMode,
    const MetricType metric) :
>>>>>>> 5611e1f1
    referenceTree(referenceTree),
    referenceSet(referenceTree->Dataset()),
    treeOwner(false),
    naive(false),
    singleMode(singleMode),
    metric(metric),
    baseCases(0),
    scores(0)
{
  // Nothing else to initialize.
}

// Clean memory.
template<typename SortPolicy,
         typename MetricType,
         typename TreeType,
         template<typename> class TraversalType>
NeighborSearch<SortPolicy, MetricType, TreeType, TraversalType>::
    ~NeighborSearch()
{
  if (treeOwner && referenceTree)
    delete referenceTree;
}

/**
 * Computes the best neighbors and stores them in resultingNeighbors and
 * distances.
 */
template<typename SortPolicy,
         typename MetricType,
         typename TreeType,
         template<typename> class TraversalType>
void NeighborSearch<SortPolicy, MetricType, TreeType, TraversalType>::Search(
    const typename TreeType::Mat& querySet,
    const size_t k,
    arma::Mat<size_t>& neighbors,
    arma::mat& distances)
{
  Timer::Start("computing_neighbors");

  // This will hold mappings for query points, if necessary.
  std::vector<size_t> oldFromNewQueries;

  // If we have built the trees ourselves, then we will have to map all the
  // indices back to their original indices when this computation is finished.
  // To avoid an extra copy, we will store the neighbors and distances in a
  // separate matrix.
  arma::Mat<size_t>* neighborPtr = &neighbors;
  arma::mat* distancePtr = &distances;

  // Mapping is only necessary if the tree rearranges points.
  if (tree::TreeTraits<TreeType>::RearrangesDataset)
  {
    if (!singleMode && !naive)
      distancePtr = new arma::mat; // Query indices need to be mapped.

    if (treeOwner)
      neighborPtr = new arma::Mat<size_t>; // All indices need mapping.
  }

  // Set the size of the neighbor and distance matrices.
  neighborPtr->set_size(k, querySet.n_cols);
  neighborPtr->fill(size_t() - 1);
  distancePtr->set_size(k, querySet.n_cols);
  distancePtr->fill(SortPolicy::WorstDistance());

  typedef NeighborSearchRules<SortPolicy, MetricType, TreeType> RuleType;

  if (naive)
  {
    // Create the helper object for the tree traversal.
    RuleType rules(referenceSet, querySet, *neighborPtr, *distancePtr, metric);

    // The naive brute-force traversal.
    for (size_t i = 0; i < querySet.n_cols; ++i)
      for (size_t j = 0; j < referenceSet.n_cols; ++j)
        rules.BaseCase(i, j);

    baseCases += querySet.n_cols * referenceSet.n_cols;
  }
  else if (singleMode)
  {
    // Create the helper object for the tree traversal.
    RuleType rules(referenceSet, querySet, *neighborPtr, *distancePtr, metric);

    // Create the traverser.
    typename TreeType::template SingleTreeTraverser<RuleType> traverser(rules);

    // Now have it traverse for each point.
    for (size_t i = 0; i < querySet.n_cols; ++i)
      traverser.Traverse(i, *referenceTree);

    scores += rules.Scores();
    baseCases += rules.BaseCases();

    Log::Info << rules.Scores() << " node combinations were scored.\n";
    Log::Info << rules.BaseCases() << " base cases were calculated.\n";
  }
  else // Dual-tree recursion.
  {
    // Build the query tree.
    Timer::Stop("computing_neighbors");
    Timer::Start("tree_building");
    TreeType* queryTree = BuildTree<TreeType>(querySet, oldFromNewQueries);
    Timer::Stop("tree_building");
    Timer::Start("computing_neighbors");

    // Create the helper object for the tree traversal.
    RuleType rules(referenceSet, queryTree->Dataset(), *neighborPtr,
        *distancePtr, metric);

    // Create the traverser.
    TraversalType<RuleType> traverser(rules);

    traverser.Traverse(*queryTree, *referenceTree);

    scores += rules.Scores();
    baseCases += rules.BaseCases();

    Log::Info << rules.Scores() << " node combinations were scored.\n";
    Log::Info << rules.BaseCases() << " base cases were calculated.\n";

    delete queryTree;
  }

  Timer::Stop("computing_neighbors");

  // Map points back to original indices, if necessary.
  if (tree::TreeTraits<TreeType>::RearrangesDataset)
  {
    if (!singleMode && !naive && treeOwner)
    {
      // We must map both query and reference indices.
      neighbors.set_size(k, querySet.n_cols);
      distances.set_size(k, querySet.n_cols);

      for (size_t i = 0; i < distances.n_cols; i++)
      {
        // Map distances (copy a column).
        distances.col(oldFromNewQueries[i]) = distancePtr->col(i);

        // Map indices of neighbors.
        for (size_t j = 0; j < distances.n_rows; j++)
        {
          neighbors(j, oldFromNewQueries[i]) =
              oldFromNewReferences[(*neighborPtr)(j, i)];
        }
      }

      // Finished with temporary matrices.
      delete neighborPtr;
      delete distancePtr;
    }
    else if (!singleMode && !naive)
    {
      // We must map query indices only.
      neighbors.set_size(k, querySet.n_cols);
      distances.set_size(k, querySet.n_cols);

      for (size_t i = 0; i < distances.n_cols; ++i)
      {
        // Map distances (copy a column).
        const size_t queryMapping = oldFromNewQueries[i];
        distances.col(queryMapping) = distancePtr->col(i);
        neighbors.col(queryMapping) = neighborPtr->col(i);
      }

      // Finished with temporary matrices.
      delete neighborPtr;
      delete distancePtr;
    }
    else if (treeOwner)
    {
      // We must map reference indices only.
      neighbors.set_size(k, querySet.n_cols);

      // Map indices of neighbors.
      for (size_t i = 0; i < neighbors.n_cols; i++)
        for (size_t j = 0; j < neighbors.n_rows; j++)
          neighbors(j, i) = oldFromNewReferences[(*neighborPtr)(j, i)];

      // Finished with temporary matrix.
      delete neighborPtr;
    }
  }
} // Search()

template<typename SortPolicy,
         typename MetricType,
         typename TreeType,
         template<typename> class TraversalType>
void NeighborSearch<SortPolicy, MetricType, TreeType, TraversalType>::Search(
    TreeType* queryTree,
    const size_t k,
    arma::Mat<size_t>& neighbors,
    arma::mat& distances)
{
  Timer::Start("computing_neighbors");

  // Get a reference to the query set.
  const typename TreeType::Mat& querySet = queryTree->Dataset();

  // Make sure we are in dual-tree mode.
  if (singleMode || naive)
    throw std::invalid_argument("cannot call NeighborSearch::Search() with a "
        "query tree when naive or singleMode are set to true");

  // We won't need to map query indices, but will we need to map distances?
  arma::Mat<size_t>* neighborPtr = &neighbors;

  if (treeOwner && tree::TreeTraits<TreeType>::RearrangesDataset)
    neighborPtr = new arma::Mat<size_t>;

  neighborPtr->set_size(k, querySet.n_cols);
  neighborPtr->fill(size_t() - 1);
  distances.set_size(k, querySet.n_cols);
  distances.fill(SortPolicy::WorstDistance());

  // Create the helper object for the traversal.
  typedef NeighborSearchRules<SortPolicy, MetricType, TreeType> RuleType;
  RuleType rules(referenceSet, querySet, *neighborPtr, distances, metric);

  // Create the traverser.
  TraversalType<RuleType> traverser(rules);
  traverser.Traverse(*queryTree, *referenceTree);

  scores += rules.Scores();
  baseCases += rules.BaseCases();

  Timer::Stop("computing_neighbors");

  // Do we need to map indices?
  if (treeOwner && tree::TreeTraits<TreeType>::RearrangesDataset)
  {
    // We must map reference indices only.
    neighbors.set_size(k, querySet.n_cols);

    // Map indices of neighbors.
    for (size_t i = 0; i < neighbors.n_cols; i++)
      for (size_t j = 0; j < neighbors.n_rows; j++)
        neighbors(j, i) = oldFromNewReferences[(*neighborPtr)(j, i)];

    // Finished with temporary matrix.
    delete neighborPtr;
  }
}

template<typename SortPolicy,
         typename MetricType,
         typename TreeType,
         template<typename> class TraversalType>
void NeighborSearch<SortPolicy, MetricType, TreeType, TraversalType>::Search(
    const size_t k,
    arma::Mat<size_t>& neighbors,
    arma::mat& distances)
{
  Timer::Start("computing_neighbors");

  arma::Mat<size_t>* neighborPtr = &neighbors;
  arma::mat* distancePtr = &distances;

  if (tree::TreeTraits<TreeType>::RearrangesDataset && treeOwner)
  {
    // We will always need to rearrange in this case.
    distancePtr = new arma::mat;
    neighborPtr = new arma::Mat<size_t>;
  }

  // Initialize results.
  neighborPtr->set_size(k, referenceSet.n_cols);
  neighborPtr->fill(size_t() - 1);
  distancePtr->set_size(k, referenceSet.n_cols);
  distancePtr->fill(SortPolicy::WorstDistance());

  // Create the helper object for the traversal.
  typedef NeighborSearchRules<SortPolicy, MetricType, TreeType> RuleType;
  RuleType rules(referenceSet, referenceSet, *neighborPtr, *distancePtr,
      metric, true /* don't return the same point as nearest neighbor */);

  if (naive)
  {
    // The naive brute-force solution.
    for (size_t i = 0; i < referenceSet.n_cols; ++i)
      for (size_t j = 0; j < referenceSet.n_cols; ++j)
        rules.BaseCase(i, j);

    baseCases += referenceSet.n_cols * referenceSet.n_cols;
  }
  else if (singleMode)
  {
    // Create the traverser.
    typename TreeType::template SingleTreeTraverser<RuleType> traverser(rules);

    // Now have it traverse for each point.
    for (size_t i = 0; i < referenceSet.n_cols; ++i)
      traverser.Traverse(i, *referenceTree);

    scores += rules.Scores();
    baseCases += rules.BaseCases();

    Log::Info << rules.Scores() << " node combinations were scored.\n";
    Log::Info << rules.BaseCases() << " base cases were calculated.\n";
  }
  else
  {
    // Create the traverser.
    TraversalType<RuleType> traverser(rules);

    traverser.Traverse(*referenceTree, *referenceTree);

    scores += rules.Scores();
    baseCases += rules.BaseCases();

    Log::Info << rules.Scores() << " node combinations were scored.\n";
    Log::Info << rules.BaseCases() << " base cases were calculated.\n";
  }

  Timer::Stop("computing_neighbors");

  // Do we need to map the reference indices?
  if (treeOwner && tree::TreeTraits<TreeType>::RearrangesDataset)
  {
    neighbors.set_size(k, referenceSet.n_cols);
    distances.set_size(k, referenceSet.n_cols);

    for (size_t i = 0; i < distances.n_cols; ++i)
    {
      // Map distances (copy a column).
      const size_t refMapping = oldFromNewReferences[i];
      distances.col(refMapping) = distancePtr->col(i);

      // Map each neighbor's index.
      for (size_t j = 0; j < distances.n_rows; ++j)
        neighbors(j, refMapping) = oldFromNewReferences[(*neighborPtr)(j, i)];
    }

    // Finished with temporary matrices.
    delete neighborPtr;
    delete distancePtr;
  }
}

// Return a String of the Object.
template<typename SortPolicy,
         typename MetricType,
         typename TreeType,
         template<typename> class TraversalType>
std::string NeighborSearch<SortPolicy, MetricType, TreeType, TraversalType>::
    ToString() const
{
  std::ostringstream convert;
  convert << "NeighborSearch [" << this << "]" << std::endl;
  convert << "  Reference set: " << referenceSet.n_rows << "x" ;
  convert << referenceSet.n_cols << std::endl;
  if (referenceTree)
    convert << "  Reference tree: " << referenceTree << std::endl;
  convert << "  Tree owner: " << treeOwner << std::endl;
  convert << "  Naive: " << naive << std::endl;
  convert << "  Metric: " << std::endl;
  convert << mlpack::util::Indent(metric.ToString(),2);
  return convert.str();
}

}; // namespace neighbor
}; // namespace mlpack

#endif<|MERGE_RESOLUTION|>--- conflicted
+++ resolved
@@ -63,7 +63,6 @@
 }
 
 // Construct the object.
-<<<<<<< HEAD
 template<typename SortPolicy,
          typename MetricType,
          typename TreeType,
@@ -72,14 +71,6 @@
 NeighborSearch(TreeType* referenceTree,
                const bool singleMode,
                const MetricType metric) :
-    referenceSet(referenceTree->Dataset()),
-=======
-template<typename SortPolicy, typename MetricType, typename TreeType>
-NeighborSearch<SortPolicy, MetricType, TreeType>::NeighborSearch(
-    TreeType* referenceTree,
-    const bool singleMode,
-    const MetricType metric) :
->>>>>>> 5611e1f1
     referenceTree(referenceTree),
     referenceSet(referenceTree->Dataset()),
     treeOwner(false),

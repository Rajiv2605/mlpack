/**
 * @file lsh_main.cpp
 * @author Parikshit Ram
 *
 * This file computes the approximate nearest-neighbors using 2-stable
 * Locality-sensitive Hashing.
 */
#include <mlpack/core.hpp>
#include <mlpack/core/metrics/lmetric.hpp>

#include "lsh_search.hpp"

using namespace std;
using namespace mlpack;
using namespace mlpack::neighbor;

// Information about the program itself.
PROGRAM_INFO("All K-Approximate-Nearest-Neighbor Search with LSH",
    "This program will calculate the k approximate-nearest-neighbors of a set "
    "of points using locality-sensitive hashing. You may specify a separate set"
    " of reference points and query points, or just a reference set which will "
    "be used as both the reference and query set. "
    "\n\n"
    "For example, the following will return 5 neighbors from the data for each "
    "point in 'input.csv' and store the distances in 'distances.csv' and the "
    "neighbors in the file 'neighbors.csv':"
    "\n\n"
    "$ lsh -k 5 -r input.csv -d distances.csv -n neighbors.csv "
    "\n\n"
    "The output files are organized such that row i and column j in the "
    "neighbors output file corresponds to the index of the point in the "
    "reference set which is the i'th nearest neighbor from the point in the "
    "query set with index j.  Row i and column j in the distances output file "
    "corresponds to the distance between those two points."
    "\n\n"
    "Because this is approximate-nearest-neighbors search, results may be "
    "different from run to run.  Thus, the --seed option can be specified to "
    "set the random seed.");

// Define our input parameters that this program will take.
PARAM_STRING_IN("reference_file", "File containing the reference dataset.", "r",
    "");
<<<<<<< HEAD
PARAM_STRING_OUT("distances_file", "File to output distances into.", "d");
PARAM_STRING_OUT("neighbors_file", "File to output neighbors into.", "n");
=======
PARAM_STRING("distances_file", "File to output distances into.", "d", "");
PARAM_STRING("neighbors_file", "File to output neighbors into.", "n", "");
PARAM_STRING("true_neighbors_file", "File of real neighbors to compute recall (printed with -v).", "t", "");
>>>>>>> e434aee1

// We can load or save models.
PARAM_STRING_IN("input_model_file", "File to load LSH model from.  (Cannot be "
    "specified with --reference_file.)", "m", "");
PARAM_STRING_OUT("output_model_file", "File to save LSH model to.", "M");

PARAM_INT_IN("k", "Number of nearest neighbors to find.", "k", 0);
PARAM_STRING_IN("query_file", "File containing query points (optional).", "q",
    "");

PARAM_INT_IN("projections", "The number of hash functions for each table", "K",
    10);
<<<<<<< HEAD
PARAM_INT_IN("tables", "The number of hash tables to be used.", "L", 30);
PARAM_DOUBLE_IN("hash_width", "The hash width for the first-level hashing in "
    "the LSH preprocessing. By default, the LSH class automatically estimates "
    "a hash width for its use.", "H", 0.0);
PARAM_INT_IN("second_hash_size", "The size of the second level hash table.",
    "S", 99901);
PARAM_INT_IN("bucket_size", "The size of a bucket in the second level hash.",
    "B", 500);
PARAM_INT_IN("seed", "Random seed.  If 0, 'std::time(NULL)' is used.", "s", 0);
=======
PARAM_INT("tables", "The number of hash tables to be used.", "L", 30);
PARAM_DOUBLE("hash_width", "The hash width for the first-level hashing in the "
    "LSH preprocessing. By default, the LSH class automatically estimates a "
    "hash width for its use.", "H", 0.0);
PARAM_INT("num_probes", "Number of additional probes for Multiprobe LSH;"
    " if 0, traditional LSH is used.", "T", 0);
PARAM_INT("second_hash_size", "The size of the second level hash table.", "S",
    99901);
PARAM_INT("bucket_size", "The maximum size of a bucket in the second level "
    "hash; 0 indicates no limit (so the table can be arbitrarily large!).", "B",
    500);
PARAM_INT("seed", "Random seed.  If 0, 'std::time(NULL)' is used.", "s", 0);
>>>>>>> e434aee1

int main(int argc, char *argv[])
{
  // Give CLI the command line parameters the user passed in.
  CLI::ParseCommandLine(argc, argv);

  if (CLI::GetParam<int>("seed") != 0)
    math::RandomSeed((size_t) CLI::GetParam<int>("seed"));
  else
    math::RandomSeed((size_t) time(NULL));

  // Get all the parameters.
  const string referenceFile = CLI::GetParam<string>("reference_file");
  const string distancesFile = CLI::GetParam<string>("distances_file");
  const string neighborsFile = CLI::GetParam<string>("neighbors_file");
  const string inputModelFile = CLI::GetParam<string>("input_model_file");
  const string outputModelFile = CLI::GetParam<string>("output_model_file");

  size_t k = CLI::GetParam<int>("k");
  size_t secondHashSize = CLI::GetParam<int>("second_hash_size");
  size_t bucketSize = CLI::GetParam<int>("bucket_size");

  if (CLI::HasParam("input_model_file") && CLI::HasParam("reference_file"))
  {
    Log::Fatal << "Cannot specify both --reference_file and --input_model_file!"
        << " Either create a new model with --reference_file or use an existing"
        << " model with --input_model_file." << endl;
  }

  if (!CLI::HasParam("input_model_file") && !CLI::HasParam("reference_file"))
  {
    Log::Fatal << "Must specify either --input_model_file or --reference_file!"
        << endl;
  }

  if (!CLI::HasParam("neighbors_file") && !CLI::HasParam("distances_file") &&
      !CLI::HasParam("output_model_file"))
  {
    Log::Warn << "Neither --neighbors_file, --distances_file, nor "
        << "--output_model_file are specified; no results will be saved."
        << endl;
  }

  if ((CLI::HasParam("query_file") && !CLI::HasParam("k")) ||
      (!CLI::HasParam("query_file") && !CLI::HasParam("reference_file") &&
       CLI::HasParam("k")))
  {
    Log::Fatal << "Both --query_file or --reference_file and --k must be "
        << "specified if search is to be done!" << endl;
  }

  if (CLI::HasParam("input_model_file") && CLI::HasParam("k") &&
      !CLI::HasParam("query_file"))
  {
    Log::Info << "Performing LSH-based approximate nearest neighbor search on "
        << "the reference dataset in the model stored in '" << inputModelFile
        << "'." << endl;
  }

  // These declarations are here so that the matrices don't go out of scope.
  arma::mat referenceData;
  arma::mat queryData;

  // Pick up the LSH-specific parameters.
  const size_t numProj = CLI::GetParam<int>("projections");
  const size_t numTables = CLI::GetParam<int>("tables");
  const double hashWidth = CLI::GetParam<double>("hash_width");
  const size_t numProbes = (size_t) CLI::GetParam<int>("num_probes");

  arma::Mat<size_t> neighbors;
  arma::mat distances;

  if (hashWidth == 0.0)
    Log::Info << "Using LSH with " << numProj << " projections (K) and " <<
        numTables << " tables (L) with default hash width." << endl;
  else
    Log::Info << "Using LSH with " << numProj << " projections (K) and " <<
        numTables << " tables (L) with hash width(r): " << hashWidth << endl;

  LSHSearch<> allkann;
  if (CLI::HasParam("reference_file"))
  {
    data::Load(referenceFile, referenceData, true);
    Log::Info << "Loaded reference data from '" << referenceFile << "' ("
        << referenceData.n_rows << " x " << referenceData.n_cols << ")."
        << endl;

    Timer::Start("hash_building");
    allkann.Train(referenceData, numProj, numTables, hashWidth, secondHashSize,
        bucketSize);
    Timer::Stop("hash_building");
  }
  else if (CLI::HasParam("input_model_file"))
  {
    data::Load(inputModelFile, "lsh_model", allkann, true); // Fatal on fail.
  }

  if (CLI::HasParam("k"))
  {
    Log::Info << "Computing " << k << " distance approximate nearest neighbors."
        << endl;
    if (CLI::HasParam("query_file"))
    {
      if (CLI::GetParam<string>("query_file") != "")
      {
        string queryFile = CLI::GetParam<string>("query_file");

        data::Load(queryFile, queryData, true);
        Log::Info << "Loaded query data from '" << queryFile << "' ("
            << queryData.n_rows << " x " << queryData.n_cols << ")." << endl;
      }
      allkann.Search(queryData, k, neighbors, distances, 0, numProbes);
    }
    else
    {
      allkann.Search(k, neighbors, distances, 0, numProbes);
    }
  }

  Log::Info << "Neighbors computed." << endl;

  // Compute recall, if desired.
  if (CLI::HasParam("true_neighbors_file"))
  {
    const string trueNeighborsFile = 
        CLI::GetParam<string>("true_neighbors_file");

    // Load the true neighbors.
    arma::Mat<size_t> trueNeighbors;
    data::Load(trueNeighborsFile, trueNeighbors, true);
    Log::Info << "Loaded true neighbor indices from '" 
        << trueNeighborsFile << "'." << endl;

    // Compute recall and print it.
    double recallPercentage = 100 * allkann.ComputeRecall(neighbors,
        trueNeighbors);

    Log::Info << "Recall: " << recallPercentage << endl;
  }

  // Save output, if desired.
  if (CLI::HasParam("distances_file"))
    data::Save(distancesFile, distances);
  if (CLI::HasParam("neighbors_file"))
    data::Save(neighborsFile, neighbors);
  if (CLI::HasParam("output_model_file"))
    data::Save(outputModelFile, "lsh_model", allkann);
}<|MERGE_RESOLUTION|>--- conflicted
+++ resolved
@@ -40,14 +40,8 @@
 // Define our input parameters that this program will take.
 PARAM_STRING_IN("reference_file", "File containing the reference dataset.", "r",
     "");
-<<<<<<< HEAD
 PARAM_STRING_OUT("distances_file", "File to output distances into.", "d");
 PARAM_STRING_OUT("neighbors_file", "File to output neighbors into.", "n");
-=======
-PARAM_STRING("distances_file", "File to output distances into.", "d", "");
-PARAM_STRING("neighbors_file", "File to output neighbors into.", "n", "");
-PARAM_STRING("true_neighbors_file", "File of real neighbors to compute recall (printed with -v).", "t", "");
->>>>>>> e434aee1
 
 // We can load or save models.
 PARAM_STRING_IN("input_model_file", "File to load LSH model from.  (Cannot be "
@@ -60,7 +54,6 @@
 
 PARAM_INT_IN("projections", "The number of hash functions for each table", "K",
     10);
-<<<<<<< HEAD
 PARAM_INT_IN("tables", "The number of hash tables to be used.", "L", 30);
 PARAM_DOUBLE_IN("hash_width", "The hash width for the first-level hashing in "
     "the LSH preprocessing. By default, the LSH class automatically estimates "
@@ -70,20 +63,6 @@
 PARAM_INT_IN("bucket_size", "The size of a bucket in the second level hash.",
     "B", 500);
 PARAM_INT_IN("seed", "Random seed.  If 0, 'std::time(NULL)' is used.", "s", 0);
-=======
-PARAM_INT("tables", "The number of hash tables to be used.", "L", 30);
-PARAM_DOUBLE("hash_width", "The hash width for the first-level hashing in the "
-    "LSH preprocessing. By default, the LSH class automatically estimates a "
-    "hash width for its use.", "H", 0.0);
-PARAM_INT("num_probes", "Number of additional probes for Multiprobe LSH;"
-    " if 0, traditional LSH is used.", "T", 0);
-PARAM_INT("second_hash_size", "The size of the second level hash table.", "S",
-    99901);
-PARAM_INT("bucket_size", "The maximum size of a bucket in the second level "
-    "hash; 0 indicates no limit (so the table can be arbitrarily large!).", "B",
-    500);
-PARAM_INT("seed", "Random seed.  If 0, 'std::time(NULL)' is used.", "s", 0);
->>>>>>> e434aee1
 
 int main(int argc, char *argv[])
 {

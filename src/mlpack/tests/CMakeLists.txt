--- conflicted
+++ resolved
@@ -85,14 +85,11 @@
   tree_test.cpp
   tree_traits_test.cpp
   union_find_test.cpp
-<<<<<<< HEAD
   svd_batch_test.cpp
   svd_incremental_test.cpp
   nystroem_method_test.cpp
   armadillo_svd_test.cpp
   ub_tree_test.cpp
-=======
->>>>>>> 0a19d07b
   vantage_point_tree_test.cpp
 )
 # Link dependencies of test executable.

--- conflicted
+++ resolved
@@ -63,9 +63,14 @@
   logistic_regression_test.cpp
   lrsdp_test.cpp
   lsh_test.cpp
+  main_tests/decision_tree_test.cpp
   main_tests/emst_test.cpp
   main_tests/linear_regression_test.cpp
   main_tests/pca_test.cpp
+  main_tests/preprocess_binarize_test.cpp
+  main_tests/preprocess_imputer_test.cpp
+  main_tests/preprocess_split_test.cpp
+  main_tests/test_helper.hpp
   math_test.cpp
   matrix_completion_test.cpp
   maximal_inputs_test.cpp
@@ -126,17 +131,6 @@
   ub_tree_test.cpp
   union_find_test.cpp
   vantage_point_tree_test.cpp
-<<<<<<< HEAD
-=======
-  main_tests/test_helper.hpp
-  main_tests/emst_test.cpp
-  main_tests/decision_tree_test.cpp
-  main_tests/linear_regression_test.cpp
-  main_tests/pca_test.cpp
-  main_tests/preprocess_binarize_test.cpp
-  main_tests/preprocess_imputer_test.cpp
-  main_tests/preprocess_split_test.cpp
->>>>>>> c1194bad
 )
 
 # Link dependencies of test executable.

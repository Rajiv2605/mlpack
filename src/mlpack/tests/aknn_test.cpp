--- conflicted
+++ resolved
@@ -287,11 +287,7 @@
   arma::mat referenceData = arma::randu<arma::mat>(10, 200);
 
   // Build all the possible models.
-<<<<<<< HEAD
-  KNNModel models[22];
-=======
-  KNNModel models[20];
->>>>>>> 067ff771
+  KNNModel models[24];
   models[0] = KNNModel(KNNModel::TreeTypes::KD_TREE, true);
   models[1] = KNNModel(KNNModel::TreeTypes::KD_TREE, false);
   models[2] = KNNModel(KNNModel::TreeTypes::COVER_TREE, true);
@@ -310,15 +306,12 @@
   models[15] = KNNModel(KNNModel::TreeTypes::R_PLUS_TREE, false);
   models[16] = KNNModel(KNNModel::TreeTypes::R_PLUS_PLUS_TREE, true);
   models[17] = KNNModel(KNNModel::TreeTypes::R_PLUS_PLUS_TREE, false);
-<<<<<<< HEAD
-  models[18] = KNNModel(KNNModel::TreeTypes::RP_TREE, true);
-  models[19] = KNNModel(KNNModel::TreeTypes::RP_TREE, false);
-  models[20] = KNNModel(KNNModel::TreeTypes::MAX_SPLIT_RP_TREE, true);
-  models[21] = KNNModel(KNNModel::TreeTypes::MAX_SPLIT_RP_TREE, false);
-=======
   models[18] = KNNModel(KNNModel::TreeTypes::VP_TREE, true);
   models[19] = KNNModel(KNNModel::TreeTypes::VP_TREE, false);
->>>>>>> 067ff771
+  models[20] = KNNModel(KNNModel::TreeTypes::RP_TREE, true);
+  models[21] = KNNModel(KNNModel::TreeTypes::RP_TREE, false);
+  models[22] = KNNModel(KNNModel::TreeTypes::MAX_SPLIT_RP_TREE, true);
+  models[23] = KNNModel(KNNModel::TreeTypes::MAX_SPLIT_RP_TREE, false);
 
   for (size_t j = 0; j < 3; ++j)
   {
@@ -328,11 +321,7 @@
     arma::mat distancesExact;
     aknn.Search(queryData, 3, neighborsExact, distancesExact);
 
-<<<<<<< HEAD
-    for (size_t i = 0; i < 22; ++i)
-=======
-    for (size_t i = 0; i < 20; ++i)
->>>>>>> 067ff771
+    for (size_t i = 0; i < 24; ++i)
     {
       // We only have std::move() constructors so make a copy of our data.
       arma::mat referenceCopy(referenceData);
@@ -373,11 +362,7 @@
   arma::mat referenceData = arma::randu<arma::mat>(10, 200);
 
   // Build all the possible models.
-<<<<<<< HEAD
-  KNNModel models[22];
-=======
-  KNNModel models[20];
->>>>>>> 067ff771
+  KNNModel models[24];
   models[0] = KNNModel(KNNModel::TreeTypes::KD_TREE, true);
   models[1] = KNNModel(KNNModel::TreeTypes::KD_TREE, false);
   models[2] = KNNModel(KNNModel::TreeTypes::COVER_TREE, true);
@@ -396,15 +381,12 @@
   models[15] = KNNModel(KNNModel::TreeTypes::R_PLUS_TREE, false);
   models[16] = KNNModel(KNNModel::TreeTypes::R_PLUS_PLUS_TREE, true);
   models[17] = KNNModel(KNNModel::TreeTypes::R_PLUS_PLUS_TREE, false);
-<<<<<<< HEAD
-  models[18] = KNNModel(KNNModel::TreeTypes::RP_TREE, true);
-  models[19] = KNNModel(KNNModel::TreeTypes::RP_TREE, false);
-  models[20] = KNNModel(KNNModel::TreeTypes::MAX_SPLIT_RP_TREE, true);
-  models[21] = KNNModel(KNNModel::TreeTypes::MAX_SPLIT_RP_TREE, false);
-=======
   models[18] = KNNModel(KNNModel::TreeTypes::VP_TREE, true);
   models[19] = KNNModel(KNNModel::TreeTypes::VP_TREE, false);
->>>>>>> 067ff771
+  models[20] = KNNModel(KNNModel::TreeTypes::RP_TREE, true);
+  models[21] = KNNModel(KNNModel::TreeTypes::RP_TREE, false);
+  models[22] = KNNModel(KNNModel::TreeTypes::MAX_SPLIT_RP_TREE, true);
+  models[23] = KNNModel(KNNModel::TreeTypes::MAX_SPLIT_RP_TREE, false);
 
   for (size_t j = 0; j < 2; ++j)
   {
@@ -414,11 +396,7 @@
     arma::mat distancesExact;
     exact.Search(3, neighborsExact, distancesExact);
 
-<<<<<<< HEAD
-    for (size_t i = 0; i < 22; ++i)
-=======
-    for (size_t i = 0; i < 20; ++i)
->>>>>>> 067ff771
+    for (size_t i = 0; i < 24; ++i)
     {
       // We only have a std::move() constructor... so copy the data.
       arma::mat referenceCopy(referenceData);

Format: http://www.debian.org/doc/packaging-manuals/copyright-format/1.0/
Upstream-Name: mlpack
Upstream-Contact: Ryan Curtin <ryan@ratml.org>
Source:
  http://www.mlpack.org/
  git://github.com/mlpack/mlpack.git

Files: *
Copyright:
  Copyright 2008-2018, Ryan Curtin <ryan@ratml.org>
  Copyright 2008-2013, Bill March <march@gatech.edu>
  Copyright 2008-2012, Dongryeol Lee <dongryel@cc.gatech.edu>
  Copyright 2008-2013, Nishant Mehta <niche@cc.gatech.edu>
  Copyright 2008-2013, Parikshit Ram <p.ram@gatech.edu>
  Copyright 2010-2012, James Cline <james.cline@gatech.edu>
  Copyright 2010-2013, Sterling Peet <sterling.peet@gatech.edu>
  Copyright 2011-2012, Matthew Amidon <mamidon@gatech.edu>
  Copyright 2011-2012, Neil Slagle <npslagle@gmail.com>
  Copyright 2011, Ajinkya Kale <kaleajinkya@gmail.com>
  Copyright 2011, Vlad Grantcharov <vlad321@gatech.edu>
  Copyright 2011, Noah Kauffman <notoriousnoah@gmail.com>
  Copyright 2012, Rajendran Mohan <rmohan88@gatech.edu>
  Copyright 2012, Trironk Kiatkungwanglai <trironk@gmail.com>
  Copyright 2012, Patrick Mason <patrick.s.mason@gmail.com>
  Copyright 2013-2018, Marcus Edel <marcus.edel@fu-berlin.de>
  Copyright 2013, Mudit Raj Gupta <mudit.raaj.gupta@gmail.com>
  Copyright 2013-2018, Sumedh Ghaisas <sumedhghaisas@gmail.com>
  Copyright 2014, Michael Fox <michaelfox99@gmail.com>
  Copyright 2014, Ryan Birmingham <birm@gatech.edu>
  Copyright 2014, Siddharth Agrawal <siddharth.950@gmail.com>
  Copyright 2014, Saheb Motiani <saheb210692@gmail.com>
  Copyright 2014, Yash Vadalia <yashdv@gmail.com>
  Copyright 2014, Abhishek Laddha <laddhaabhishek11@gmail.com>
  Copyright 2014, Vahab Akbarzadeh <v.akbarzadeh@gmail.com>
  Copyright 2014, Andrew Wells <andrewmw94@gmail.com>
  Copyright 2014, Zhihao Lou <lzh1984@gmail.com>
  Copyright 2014, Udit Saxena <saxenda.udit@gmail.com>
  Copyright 2014-2015, Stephen Tu <tu.stephenl@gmail.com>
  Copyright 2014-2015, Jaskaran Singh <jaskaranvirdi@ymail.com>
  Copyright 2015&2017, Shangtong Zhang <zhangshangtong.cpp@gmail.com>
  Copyright 2015, Hritik Jain <hritik.jain.cse13@itbhu.ac.in>
  Copyright 2015, Vladimir Glazachev <glazachev.vladimir@gmail.com>
  Copyright 2015, QiaoAn Chen <kazenoyumechen@gmail.com>
  Copyright 2015, Janzen Brewer <jahabrewer@gmail.com>
  Copyright 2015, Trung Dinh <dinhanhtrung@gmail.com>
  Copyright 2015-2017, Tham Ngap Wei <thamngapwei@gmail.com>
  Copyright 2015, Grzegorz Krajewski <krajekg@gmail.com>
  Copyright 2015, Joseph Mariadassou <joe.mariadassou@gmail.com>
  Copyright 2015, Pavel Zhigulin <pashaworking@gmail.com>
  Copyright 2016, Andy Fang <AndyFang.DZ@gmail.com>
  Copyright 2016-2018, Barak Pearlmutter <barak+git@pearlmutter.net>
  Copyright 2016, Ivari Horm <ivari@risk.ee>
  Copyright 2016, Dhawal Arora <d.p.arora1@gmail.com>
  Copyright 2016, Alexander Leinoff <alexander-leinoff@uiowa.edu>
  Copyright 2016, Palash Ahuja <abhor902@gmail.com>
  Copyright 2016, Yannis Mentekidis <mentekid@gmail.com>
  Copyright 2016, Ranjan Mondal <ranjan.rev@gmail.com>
  Copyright 2016-2018, Mikhail Lozhnikov <lozhnikovma@gmail.com>
  Copyright 2016, Marcos Pividori <marcos.pividori@gmail.com>
  Copyright 2016, Keon Kim <kwk236@gmail.com>
  Copyright 2016, Nilay Jain <nilayjain13@gmail.com>
  Copyright 2016, Peter Lehner <peter.lehner@dlr.de>
  Copyright 2016, Anuraj Kanodia <akanuraj200@gmail.com>
  Copyright 2016, Ivan Georgiev <ivan@jonan.info>
  Copyright 2016, Shikhar Bhardwaj <shikharbhardwaj68@gmail.com>
  Copyright 2016, Yashu Seth <yashuseth2503@gmail.com>
  Copyright 2016, Mike Izbicki <mike@izbicki.me>
  Copyright 2017, Sudhanshu Ranjan <sranjan.sud@gmail.com>
  Copyright 2017, Piyush Jaiswal <piyush.jaiswal@st.niituniversity.in>
  Copyright 2017, Dinesh Raj <dinu.iota@gmail.com>
  Copyright 2017, Vivek Pal <vivekpal.dtu@gmail.com>
  Copyright 2017, Prasanna Patil <prasannapatil08@gmail.com>
  Copyright 2017, Lakshya Agrawal <zeeshan.lakshya@gmail.com>
  Copyright 2017, Praveen Ch <chvsp972911@gmail.com>
  Copyright 2017, Kirill Mishchenko <ki.mishchenko@gmail.com>
  Copyright 2017, Abhinav Moudgil <abhinavmoudgil95@gmail.com>
  Copyright 2017, Thyrix Yang <thyrixyang@gmail.com>
  Copyright 2017, Sagar B Hathwar <sagarbhathwar@gmail.com>
  Copyright 2017, Nishanth Hegde <hegde.nishanth@gmail.com>
  Copyright 2017, Parminder Singh <parmsingh101@gmail.com>
  Copyright 2017, CodeAi <benjamin.bales@assrc.us>
  Copyright 2017, Franciszek Stokowacki <franek.stokowacki@gmail.com>
  Copyright 2017, Samikshya Chand <samikshya289@gmail.com>
  Copyright 2017, N Rajiv Vaidyanathan <rajivvaidyanathan4@gmail.com>
  Copyright 2017, Kartik Nighania <kartiknighania@gmail.com>
  Copyright 2017-2018, Eugene Freyman <evg.freyman@gmail.com>
  Copyright 2017-2018, Manish Kumar <manish887kr@gmail.com>
  Copyright 2017-2018, Haritha Sreedharan Nair <haritha1313@gmail.com>
  Copyright 2017-2018, Sourabh Varshney <sourabhvarshney111@gmail.com>
  Copyright 2018, Projyal Dev <projyal@gmail.com>
  Copyright 2018, Nikhil Goel <nikhilgoel199797@gmail.com>
  Copyright 2018, Shikhar Jaiswal <jaiswalshikhar87@gmail.com>
  Copyright 2018, B Kartheek Reddy <bkartheekreddy@gmail.com>
  Copyright 2018, Atharva Khandait <akhandait45@gmail.com>
  Copyright 2018, Wenhao Huang <wenhao.huang.work@gmail.com>
  Copyright 2018, Roberto Hueso <robertohueso96@gmail.com>
  Copyright 2018, Prabhat Sharma <prabhatsharma7298@gmail.com>
  Copyright 2018, Tan Jun An <yamidarkxxx@gmail.com>
  Copyright 2018, Moksh Jain <mokshjn00@gmail.com>
  Copyright 2018, Manthan-R-Sheth <manthanrsheth96@gmail.com>
  Copyright 2018, Namrata Mukhija <namratamukhija@gmail.com>
  Copyright 2018, Conrad Sanderson
  Copyright 2018, Thanasis Mattas <mattasa@auth.gr>
  Copyright 2018, Shashank Shekhar <contactshashankshekhar@gmail.com>
  Copyright 2018, Yasmine Dumouchel <yasmine.dumouchel@gmail.com>
  Copyright 2018, German Lancioni
<<<<<<< HEAD
  Copyright 2018, Ayush Chamoli
=======
  Copyright 2018, Tommi Laivamaa <tommi.laivamaa@protonmail.com>
>>>>>>> e0a4c81b
  
License: BSD-3-clause
  All rights reserved.
  .
  Redistribution and use of mlpack in source and binary forms, with or without
  modification, are permitted provided that the following conditions are met:
  .
  1. Redistributions of source code must retain the above copyright notice, this
  list of conditions and the following disclaimer.
  .
  2. Redistributions in binary form must reproduce the above copyright notice,
  this list of conditions and the following disclaimer in the documentation and/or
  other materials provided with the distribution.
  .
  3. Neither the name of the copyright holder nor the names of its contributors
  may be used to endorse or promote products derived from this software without
  specific prior written permission.
  .
  THIS SOFTWARE IS PROVIDED BY THE COPYRIGHT HOLDERS AND CONTRIBUTORS "AS IS" AND
  ANY EXPRESS OR IMPLIED WARRANTIES, INCLUDING, BUT NOT LIMITED TO, THE IMPLIED
  WARRANTIES OF MERCHANTABILITY AND FITNESS FOR A PARTICULAR PURPOSE ARE
  DISCLAIMED. IN NO EVENT SHALL THE COPYRIGHT HOLDER OR CONTRIBUTORS BE LIABLE FOR
  ANY DIRECT, INDIRECT, INCIDENTAL, SPECIAL, EXEMPLARY, OR CONSEQUENTIAL DAMAGES
  (INCLUDING, BUT NOT LIMITED TO, PROCUREMENT OF SUBSTITUTE GOODS OR SERVICES;
  LOSS OF USE, DATA, OR PROFITS; OR BUSINESS INTERRUPTION) HOWEVER CAUSED AND ON
  ANY THEORY OF LIABILITY, WHETHER IN CONTRACT, STRICT LIABILITY, OR TORT
  (INCLUDING NEGLIGENCE OR OTHERWISE) ARISING IN ANY WAY OUT OF THE USE OF THIS
  SOFTWARE, EVEN IF ADVISED OF THE POSSIBILITY OF SUCH DAMAGE.<|MERGE_RESOLUTION|>--- conflicted
+++ resolved
@@ -104,11 +104,8 @@
   Copyright 2018, Shashank Shekhar <contactshashankshekhar@gmail.com>
   Copyright 2018, Yasmine Dumouchel <yasmine.dumouchel@gmail.com>
   Copyright 2018, German Lancioni
-<<<<<<< HEAD
   Copyright 2018, Ayush Chamoli
-=======
   Copyright 2018, Tommi Laivamaa <tommi.laivamaa@protonmail.com>
->>>>>>> e0a4c81b
   
 License: BSD-3-clause
   All rights reserved.
